--- conflicted
+++ resolved
@@ -67,9 +67,7 @@
     });
   });
 
-<<<<<<< HEAD
-    return donnees;
-  }
+  return donnees;
 };
 
 export const getDonneesByCustomizedFilters = async (
@@ -138,7 +136,5 @@
     }
   });
 
-=======
->>>>>>> 8832f80d
   return donnees;
 };