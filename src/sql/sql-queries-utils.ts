--- conflicted
+++ resolved
@@ -118,7 +118,6 @@
       // This is to avoid to store invalid columns in the DB
       return !mapping || (mapping.values() && [...mapping.values()].includes(entityKey));
     })
-<<<<<<< HEAD
     .map(([key, value]) => {
 
       const columnDb = (mapping && [...mapping].find(([mappingKey, mappingValue]) => {
@@ -132,20 +131,9 @@
       } else if (typeof value === 'boolean') {
         valueDb = (value ? "TRUE" : "FALSE");
       } else if (typeof value === 'string') {
-        valueDb = '"' + value.trim() + '"';
+        valueDb = '"' + value.trim().replace(/"/g, '\\"') + '"';
       } else {
         valueDb = '"' + value + '"';
-=======
-    .mapValues((entityValue) => {
-      if (_.isNil(entityValue)) {
-        return "null";
-      } else if (_.isBoolean(entityValue)) {
-        return entityValue ? "TRUE" : "FALSE";
-      } else if (_.isString(entityValue)) {
-        return '"' + entityValue.trim().replace(/"/g, '\\"') + '"';
-      } else {
-        return '"' + entityValue.replace(/"/g, '\\"') + '"';
->>>>>>> 4895e026
       }
 
       return [columnDb, valueDb];
