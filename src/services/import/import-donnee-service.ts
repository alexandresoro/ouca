import { Age } from "@ou-ca/ouca-model/age.object";
import { Commune } from "@ou-ca/ouca-model/commune.model";
import { Comportement } from "@ou-ca/ouca-model/comportement.object";
import { areCoordinatesCustomized, CoordinatesSystem, COORDINATES_SYSTEMS_CONFIG } from "@ou-ca/ouca-model/coordinates-system";
import { Coordinates } from "@ou-ca/ouca-model/coordinates.object";
import { Departement } from "@ou-ca/ouca-model/departement.object";
import { Donnee } from "@ou-ca/ouca-model/donnee.object";
import { Espece } from "@ou-ca/ouca-model/espece.model";
import { EstimationDistance } from "@ou-ca/ouca-model/estimation-distance.object";
import { Inventaire } from "@ou-ca/ouca-model/inventaire.object";
import { Lieudit } from "@ou-ca/ouca-model/lieudit.model";
import { Meteo } from "@ou-ca/ouca-model/meteo.object";
import { Milieu } from "@ou-ca/ouca-model/milieu.object";
import { Observateur } from "@ou-ca/ouca-model/observateur.object";
import { Sexe } from "@ou-ca/ouca-model/sexe.object";
import { format } from "date-fns";
import * as _ from "lodash";
<<<<<<< HEAD
import { Age } from "ouca-common/age.object";
import { Classe } from "ouca-common/classe.object";
import { Commune } from "ouca-common/commune.model";
import { Comportement } from "ouca-common/comportement.object";
import {
  areCoordinatesCustomized,
  CoordinatesSystem,
  CoordinatesSystemType,
  COORDINATES_SYSTEMS_CONFIG
} from "ouca-common/coordinates-system";
import { Coordinates } from "ouca-common/coordinates.object";
import { Departement } from "ouca-common/departement.object";
import { Donnee } from "ouca-common/donnee.object";
import { Espece } from "ouca-common/espece.model";
import { EstimationDistance } from "ouca-common/estimation-distance.object";
import { EstimationNombre } from "ouca-common/estimation-nombre.object";
import { Inventaire } from "ouca-common/inventaire.object";
import { Lieudit } from "ouca-common/lieudit.model";
import { Meteo } from "ouca-common/meteo.object";
import { Milieu } from "ouca-common/milieu.object";
import { Observateur } from "ouca-common/observateur.object";
import { Sexe } from "ouca-common/sexe.object";
import { ImportedDonnee } from "../../objects/imported-donnee.object";
import { findAllAges } from "../../sql-api/sql-api-age";
import { findAllClasses } from "../../sql-api/sql-api-classe";
import { findAllCommunes } from "../../sql-api/sql-api-commune";
import { findAllComportements } from "../../sql-api/sql-api-comportement";
import { findCoordinatesSystem } from "../../sql-api/sql-api-configuration";
import { findAllDepartements } from "../../sql-api/sql-api-departement";
import {
  findExistingDonneeId,
  persistDonnee
} from "../../sql-api/sql-api-donnee";
import { findAllEspeces } from "../../sql-api/sql-api-espece";
import { findAllEstimationsDistance } from "../../sql-api/sql-api-estimation-distance";
import { findAllEstimationsNombre } from "../../sql-api/sql-api-estimation-nombre";
import {
  findExistingInventaireId,
  persistInventaire
} from "../../sql-api/sql-api-inventaire";
import { findAllLieuxDits } from "../../sql-api/sql-api-lieudit";
import { findAllMeteos } from "../../sql-api/sql-api-meteo";
import { findAllMilieux } from "../../sql-api/sql-api-milieu";
import { findAllObservateurs } from "../../sql-api/sql-api-observateur";
import { findAllSexes } from "../../sql-api/sql-api-sexe";
import { DATE_PATTERN } from "../../utils/constants";
import {
  getFormattedDate,
  getFormattedTime,
  isIdInListIds,
  isTimeValid
} from "../../utils/utils";
=======
import { ImportedDonnee } from "../../objects/imported-donnee.object";
import { findEntityByCode, findEntityByLibelle } from "../../sql-api/sql-api-common";
import { findCommuneByDepartementIdAndCode, findCommuneByDepartementIdAndNom } from "../../sql-api/sql-api-commune";
import { findCoordinatesSystem } from "../../sql-api/sql-api-configuration";
import { getDepartementByCode } from "../../sql-api/sql-api-departement";
import { findExistingDonneeId, persistDonnee } from "../../sql-api/sql-api-donnee";
import { findEspeceByCode, findEspeceByNomFrancais, findEspeceByNomLatin } from "../../sql-api/sql-api-espece";
import { findEstimationNombreByLibelle } from "../../sql-api/sql-api-estimation-nombre";
import { findExistingInventaireId, persistInventaire } from "../../sql-api/sql-api-inventaire";
import { findLieuDitByCommuneIdAndNom } from "../../sql-api/sql-api-lieudit";
import { findMeteoByLibelle } from "../../sql-api/sql-api-meteo";
import { findObservateurByLibelle } from "../../sql-api/sql-api-observateur";
import { DATE_PATTERN, TABLE_AGE, TABLE_COMPORTEMENT, TABLE_ESTIMATION_DISTANCE, TABLE_MILIEU, TABLE_SEXE } from "../../utils/constants";
import { getFormattedDate, getFormattedTime, isIdInListIds, isTimeValid } from "../../utils/utils";
>>>>>>> a3f2c43b
import { ImportService } from "./import-service";

export class ImportDoneeeService extends ImportService {
  private readonly OBSERVATEUR_INDEX = 0;
  private readonly ASSOCIES_INDEX = 1;
  private readonly DATE_INDEX = 2;
  private readonly HEURE_INDEX = 3;
  private readonly DUREE_INDEX = 4;
  private readonly DEPARTEMENT_INDEX = 5;
  private readonly COMMUNE_INDEX = 6;
  private readonly LIEUDIT_INDEX = 7;
  private readonly LATITUDE_INDEX = 8;
  private readonly LONGITUDE_INDEX = 9;
  private readonly ALTITUDE_INDEX = 10;
  private readonly TEMPERATURE_INDEX = 11;
  private readonly METEOS_INDEX = 12;
  private readonly ESPECE_INDEX = 13;
  private readonly NOMBRE_INDEX = 14;
  private readonly ESTIMATION_NOMBRE_INDEX = 15;
  private readonly SEXE_INDEX = 16;
  private readonly AGE_INDEX = 17;
  private readonly ESTIMATION_DISTANCE_INDEX = 18;
  private readonly DISTANCE_INDEX = 19;
  private readonly REGROUPEMENT_INDEX = 20;
  private readonly COMP_1_INDEX = 21;
  private readonly COMP_6_INDEX = 26;
  private readonly MILIEU_1_INDEX = 27;
  private readonly MILIEU_4_INDEX = 30;
  private readonly COMMENTAIRE_INDEX = 31;

  private readonly LIST_SEPARATOR = ",";

  private readonly ALTITUDE_MIN_VALUE = 0;
  private readonly ALTITUDE_MAX_VALUE = 65535;
  private readonly TEMPERATURE_MIN_VALUE = -128;
  private readonly TEMPERATURE_MAX_VALUE = 127;
  private readonly NOMBRE_MIN_VALUE = 1;
  private readonly NOMBRE_MAX_VALUE = 65535;
  private readonly DISTANCE_MIN_VALUE = 0;
  private readonly DISTANCE_MAX_VALUE = 65535;
  private readonly REGROUPEMENT_MIN_VALUE = 1;
  private readonly REGROUPEMENT_MAX_VALUE = 65535;

  private coordinatesSystemType: CoordinatesSystemType;
  private coordinatesSystem: CoordinatesSystem;
  private observateurs: Observateur[];
  private departements: Departement[];
  private communes: Commune[];
  private lieuxDits: Lieudit[];
  private classes: Classe[];
  private especes: Espece[];
  private ages: Age[];
  private sexes: Sexe[];
  private estimationsNombre: EstimationNombre[];
  private estimationsDistance: EstimationDistance[];
  private comportements: Comportement[];
  private milieux: Milieu[];
  private meteos: Meteo[];
  protected getNumberOfColumns = (): number => {
    return 32;
  };

  protected buildEntity = (
    inventaireId: number,
    especeId: number,
    sexeId: number,
    ageId: number,
    estimationNombreId: number,
    nombre: number | null,
    estimationDistanceId: number | null,
    distance: number | null,
    regroupement: number | null,
    comportementsIds: number[],
    milieuxIds: number[],
    commentaire: string | null
  ): Donnee => {
    return {
      id: null,
      inventaireId,
      especeId,
      sexeId,
      ageId,
      estimationNombreId,
      nombre,
      estimationDistanceId,
      distance,
      regroupement,
      comportementsIds,
      milieuxIds,
      commentaire
    };
  };

  protected init = async (): Promise<void> => {
    this.coordinatesSystemType = await findCoordinatesSystem();
    if (!this.coordinatesSystemType) {
      this.message =
        "Veuillez choisir le système de coordonnées de l'application dans la page de configuration";
      // return false;
    }
    this.coordinatesSystem =
      COORDINATES_SYSTEMS_CONFIG[this.coordinatesSystemType];

    this.observateurs = await findAllObservateurs();
    this.departements = await findAllDepartements();
    this.communes = await findAllCommunes();
    this.lieuxDits = await findAllLieuxDits();
    this.meteos = await findAllMeteos();
    this.classes = await findAllClasses();
    this.especes = await findAllEspeces();
    this.sexes = await findAllSexes();
    this.ages = await findAllAges();
    this.estimationsNombre = await findAllEstimationsNombre();
    this.estimationsDistance = await findAllEstimationsDistance();
    this.comportements = await findAllComportements();
    this.milieux = await findAllMilieux();
  };

  protected createEntity = async (entityTab: string[]): Promise<boolean> => {
    const rawDonnee: ImportedDonnee = this.getRawDonnee(entityTab);

    // First check the format of the fields
    // Return an error if some of the attributes are missing wrongly formatted
    if (
      !this.areInventaireAttributesValid(rawDonnee, this.coordinatesSystem) ||
      !this.areDonneeAttributesValid(rawDonnee)
    ) {
      return false;
    }

    // Then start getting the requested sub-objects to create the new "Donnee"

    // Get the "Observateur" or return an error if it doesn't exist
    const observateur: Observateur = this.observateurs.find((obs) => {
      return obs.libelle === rawDonnee.observateur;
    });

    if (!observateur) {
      this.message =
        "L'observateur  " + rawDonnee.observateur + " n'existe pas";
      return false;
    }

    // Get the "Observateurs associes" or return an error if some of them doesn't exist
    const associesIds: number[] = [];
    for (const associeLibelle of rawDonnee.associes) {
      const associe: Observateur = this.observateurs.find((a) => {
        return a.libelle === associeLibelle;
      });

      if (!associe) {
        this.message =
          "L'observateur associé " + associeLibelle + " n'existe pas";
        return false;
      }

      if (!isIdInListIds(associesIds, associe.id)) {
        associesIds.push(associe.id);
      }
    }

    // Get the "Date"
    // TODO for 01/01/2020 it returns 31/12/2020
    const date = format(getFormattedDate(rawDonnee.date.trim()), DATE_PATTERN);

    // Get the "Heure"
    const heure: string = getFormattedTime(rawDonnee.heure.trim());

    // Get the "Duree"
    const duree: string = getFormattedTime(rawDonnee.duree.trim());

    // Get the "Departement" or return an error if it doesn't exist
    const departement: Departement = this.departements.find((dept) => {
      return dept.code === rawDonnee.departement;
    });
    if (!departement) {
      this.message =
        "Le département " + rawDonnee.departement + " n'existe pas";
      return false;
    }

    // Get the "Commune" or return an error if it does not exist
    let commune: Commune = this.communes.find((com) => {
      return (
        com.departementId === departement.id &&
        ("" + com.code === rawDonnee.commune || com.nom === rawDonnee.commune)
      );
    });

    if (!commune) {
      this.message =
        "La commune avec pour code ou nom " +
        rawDonnee.commune +
        " n'existe pas dans le département " +
        departement.code;
      return false;
    }

    // Get the "Lieu-dit" or return an error if it does not exist
    const lieudit = this.lieuxDits.find((lieu) => {
      return lieu.communeId === commune.id && lieu.nom === rawDonnee.lieudit;
    });

    if (!lieudit) {
      this.message =
        "Le lieu-dit " +
        rawDonnee.lieudit +
        " n'existe pas dans la commune " +
        commune.code +
        " - " +
        commune.nom +
        " du département " +
        departement.code;
      return false;
    }

    // Get the customized coordinates
    let altitude: number = +rawDonnee.altitude;
    let coordinates: Coordinates = {
      longitude: +rawDonnee.longitude,
      latitude: +rawDonnee.latitude,
      system: this.coordinatesSystemType
    };
    if (
      !areCoordinatesCustomized(
        lieudit,
        altitude,
        coordinates.longitude,
        coordinates.latitude,
        this.coordinatesSystemType
      )
    ) {
      altitude = null;
      coordinates = null;
    }

    // Get the "Temperature"
    const temperature: number =
      _.isNil(rawDonnee.temperature) || rawDonnee.temperature === ""
        ? null
        : +rawDonnee.temperature;

    // Get the "Meteos" or return an error if some of them doesn't exist
    const meteosIds: number[] = [];
    for (const meteoLibelle of rawDonnee.meteos) {
      const meteo: Meteo = this.meteos.find((m) => {
        return m.libelle === meteoLibelle;
      });
      if (!meteo) {
        this.message = "La météo " + meteoLibelle + " n'existe pas";
        return false;
      }
      if (!isIdInListIds(meteosIds, meteo.id)) {
        meteosIds.push(meteo.id);
      }
    }

    // Get the "Espece" or return an error if it doesn't exist
    let espece: Espece = this.especes.find((e) => {
      return (
        e.code === rawDonnee.espece ||
        e.nomFrancais === rawDonnee.espece ||
        e.nomLatin === rawDonnee.espece
      );
    });

    if (!espece) {
      this.message =
        "L'espèce avec pour code, nom français ou nom scientifique " +
        rawDonnee.espece +
        " n'existe pas";
      return false;
    }

    // Get the "Sexe" or return an error if it doesn't exist
    const sexe = this.sexes.find((s) => {
      return s.libelle === rawDonnee.sexe;
    });
    if (!sexe) {
      this.message = "Le sexe " + rawDonnee.sexe + " n'existe pas";
      return false;
    }

    // Get the "Age" or return an error if it doesn't exist
    const age = this.ages.find((a) => {
      return a.libelle === rawDonnee.age;
    });
    if (!age) {
      this.message = "L'âge " + rawDonnee.age + " n'existe pas";
      return false;
    }

    // Get the "Estimation du nombre" or return an error if it doesn't exist
    const estimationNombre = this.estimationsNombre.find((e) => {
      return e.libelle === rawDonnee.estimationNombre;
    });
    if (!estimationNombre) {
      this.message =
        "L'estimation du nombre " +
        rawDonnee.estimationNombre +
        " n'existe pas";
      return false;
    }

    // Get the "Nombre"
    // TODO check that 0 is OK
    const nombre: number = rawDonnee.nombre ? +rawDonnee.nombre : null;

    if (!estimationNombre.nonCompte && !nombre) {
      // If "Estimation du nombre" is of type "Compté" then "Nombre" should not be empty
      this.message =
        "Le nombre ne doit pas être vide quand l'estimation du nombre est de type Compté";
      return false;
    } else if (!!estimationNombre.nonCompte && !!nombre) {
      // If "Estimation du nombre" is of type "Non-compté" then "Nombre" should be empty
      this.message =
        "L'estimation du nombre " +
        estimationNombre.libelle +
        " est de type Non-compté donc le nombre devrait être vide";
      return false;
    }

    // Get the "Estimation de la distance" or return an error if it doesn't exist
    let estimationDistance: EstimationDistance = null;
    if (rawDonnee.estimationDistance) {
      estimationDistance = this.estimationsDistance.find((e) => {
        return e.libelle === rawDonnee.estimationDistance;
      });
      if (!estimationDistance) {
        this.message =
          "L'estimation de la distance " +
          rawDonnee.estimationDistance +
          " n'existe pas";
        return false;
      }
    }

    // Get the "Distance"
    const distance: number = rawDonnee.distance ? +rawDonnee.distance : null;

    // Get the "Regroupement"
    const regroupement: number = rawDonnee.regroupement
      ? +rawDonnee.regroupement
      : null;

    // Get the "Comportements" or return an error if some of them does not exist
    const comportementsIds: number[] = [];
    for (const comportementStr of rawDonnee.comportements) {
      let comportement = this.comportements.find((c) => {
        return c.code === comportementStr || c.libelle === comportementStr;
      });

      if (!comportement) {
        this.message =
          "Le comportement avec pour code ou libellé " +
          comportementStr +
          " n'existe pas";
        return false;
      }

      if (!isIdInListIds(comportementsIds, comportement.id)) {
        comportementsIds.push(comportement.id);
      }
    }

    // Get the "Milieux" or return an error if some of them does not exist
    const milieuxIds: number[] = [];
    for (const milieuStr of rawDonnee.milieux) {
      let milieu: Milieu = this.milieux.find((m) => {
        return m.code === milieuStr || m.libelle === milieuStr;
      });

      if (!milieu) {
        this.message =
          "Le milieu avec pour code ou libellé " + milieuStr + " n'existe pas";
        return false;
      }

      if (!isIdInListIds(milieuxIds, milieu.id)) {
        milieuxIds.push(milieu.id);
      }
    }

    // Get the "Commentaire" and replace forbidden character
    const commentaire: string = rawDonnee.commentaire
      ? rawDonnee.commentaire.replace(";", ",")
      : null;

    // Create the "Inventaire" to save
    const inventaireToSave: Inventaire = this.buildInventaire(
      observateur.id,
      associesIds,
      date,
      heure,
      duree,
      lieudit.id,
      temperature,
      meteosIds,
      altitude,
      coordinates
    );

    // Save the inventaire
    const existingInventaireId: number = await findExistingInventaireId(
      inventaireToSave
    );
    if (!existingInventaireId) {
      const inventaireSaveResponse = await persistInventaire(inventaireToSave);
      inventaireToSave.id = inventaireSaveResponse.insertId;
    } else {
      inventaireToSave.id = existingInventaireId;
    }

    // Create the "Donnee" to save
    const donneeToSave: Donnee = this.buildEntity(
      inventaireToSave.id,
      espece.id,
      sexe.id,
      age.id,
      estimationNombre.id,
      nombre,
      estimationDistance ? estimationDistance.id : null,
      distance,
      regroupement,
      comportementsIds,
      milieuxIds,
      commentaire
    );

    // Save the "Donnee" or return an error if it does not exist
    const existingDonneeId: number = await findExistingDonneeId(donneeToSave);
    if (!existingDonneeId) {
      const saveDonneeResponse = await persistDonnee(donneeToSave);
      return !!saveDonneeResponse?.insertId;
    } else {
      this.message =
        "Une donnée similaire existe déjà (voir ID=" + existingDonneeId + ")";
      return false;
    }
  };

  private areInventaireAttributesValid = (
    donneeToImport: ImportedDonnee,
    coordinatesSystem: CoordinatesSystem
  ): boolean => {
    if (
      !this.isObservateurValid(donneeToImport.observateur) ||
      !this.isDateValid(donneeToImport.date) ||
      !this.isHeureValid(donneeToImport.heure) ||
      !this.isDureeValid(donneeToImport.duree) ||
      !this.isDepartementValid(donneeToImport.departement) ||
      !this.isCommuneValid(donneeToImport.commune) ||
      !this.isLieuditValid(donneeToImport.lieudit) ||
      !this.isAltitudeValid(donneeToImport.altitude) ||
      !this.isLongitudeValid(donneeToImport.longitude, coordinatesSystem) ||
      !this.isLatitudeValid(donneeToImport.latitude, coordinatesSystem) ||
      !this.isTemperatureValid(donneeToImport.temperature)
    ) {
      return false;
    }
    return true;
  };

  private areDonneeAttributesValid = (
    donneeToImport: ImportedDonnee
  ): boolean => {
    if (
      !this.isEspeceValid(donneeToImport.espece) ||
      !this.isSexeValid(donneeToImport.sexe) ||
      !this.isAgeValid(donneeToImport.age) ||
      !this.isNombreValid(donneeToImport.nombre) ||
      !this.isEstimationNombreValid(donneeToImport.estimationNombre) ||
      !this.isDistanceValid(donneeToImport.distance) ||
      !this.isRegroupementValid(donneeToImport.regroupement)
    ) {
      return false;
    }
    return true;
  };

  private buildInventaire = (
    observateurId: number,
    associesIds: number[],
    date: string,
    heure: string | null,
    duree: string | null,
    lieuditId: number,
    temperature: number | null,
    meteosIds: number[],
    altitude: number | null,
    coordinates: Coordinates
  ): Inventaire => {
    const inventaire: Inventaire = {
      id: null,
      observateurId,
      associesIds,
      date: date,
      heure: heure,
      duree: duree,
      lieuditId,
      customizedAltitude: altitude,
      coordinates,
      temperature,
      meteosIds
    };

    return inventaire;
  };

  private isObservateurValid = (observateur: string): boolean => {
    return this.isNotEmptyString(observateur, "L'observateur");
  };

  private isDateValid = (dateStr: string): boolean => {
    if (!dateStr) {
      this.message = "La date ne peut pas être vide";
      return false;
    }

    const date = getFormattedDate(dateStr.trim());

    if (!date) {
      this.message = "La date ne respecte pas le format demandé: JJ/MM/AAAA";
      return false;
    }

    return true;
  };

  private isHeureValid = (heure: string): boolean => {
    if (heure && !isTimeValid(heure)) {
      this.message = "L'heure ne respecte pas le format demandé: HH:MM";
      return false;
    }
    return true;
  };

  private isDureeValid = (duree: string): boolean => {
    if (duree && !isTimeValid(duree)) {
      this.message = "La durée ne respecte pas le format demandé: HH:MM";
      return false;
    }
    return true;
  };

  private isDepartementValid = (departement: string): boolean => {
    return this.isNotEmptyString(departement, "Le département");
  };

  private isCommuneValid = (code: string): boolean => {
    code = code.trim();

    if (!code) {
      this.message = "La commune du lieu-dit ne peut pas être vide";
      return false;
    }

    return true;
  };

  private isLieuditValid = (lieudit: string): boolean => {
    return this.isNotEmptyString(lieudit, "Le lieu-dit");
  };

  private isAltitudeValid(altitudeStr: string): boolean {
    if (!altitudeStr) {
      this.message = "L'altitude du lieu-dit ne peut pas être vide";
      return false;
    }

    const altitude = Number(altitudeStr);

    if (!Number.isInteger(altitude)) {
      this.message = "L'altitude du lieu-dit doit être un entier";
      return false;
    }

    if (
      altitude < this.ALTITUDE_MIN_VALUE ||
      altitude > this.ALTITUDE_MAX_VALUE
    ) {
      this.message =
        "L'altitude du lieu-dit doit être un entier compris entre " +
        this.ALTITUDE_MIN_VALUE +
        " et " +
        this.ALTITUDE_MAX_VALUE;
      return false;
    }

    return true;
  }

  private isLongitudeValid(
    longitudeStr: string,
    coordinatesSystem: CoordinatesSystem
  ): boolean {
    if (!longitudeStr) {
      this.message = "La longitude du lieu-dit ne peut pas être vide";
      return false;
    }

    const longitude = Number(longitudeStr);

    if (
      isNaN(longitude) ||
      longitude < coordinatesSystem.longitudeRange.min ||
      longitude > coordinatesSystem.longitudeRange.max
    ) {
      this.message =
        "La longitude du lieu-dit doit être un nombre compris entre " +
        coordinatesSystem.longitudeRange.min +
        " et " +
        coordinatesSystem.longitudeRange.max;
      return false;
    }

    return true;
  }

  private isLatitudeValid(
    latitudeStr: string,
    coordinatesSystem: CoordinatesSystem
  ): boolean {
    if (!latitudeStr) {
      this.message = "La latitude du lieu-dit ne peut pas être vide";
      return false;
    }

    const latitude = Number(latitudeStr);

    if (
      isNaN(latitude) ||
      latitude < coordinatesSystem.latitudeRange.min ||
      latitude > coordinatesSystem.latitudeRange.max
    ) {
      this.message =
        "La latitude du lieu-dit doit être un nombre compris entre " +
        coordinatesSystem.latitudeRange.min +
        " et " +
        coordinatesSystem.latitudeRange.max +
        " " +
        latitude;
      return false;
    }

    return true;
  }

  private isTemperatureValid = (temperatureStr: string): boolean => {
    if (temperatureStr) {
      const temperature = Number(temperatureStr);

      if (!Number.isInteger(temperature)) {
        this.message = "La température doit être un entier";
        return false;
      }

      if (
        temperature < this.TEMPERATURE_MIN_VALUE ||
        temperature > this.TEMPERATURE_MAX_VALUE
      ) {
        this.message =
          "La temperature doit être un entier compris entre " +
          this.TEMPERATURE_MIN_VALUE +
          " et " +
          this.TEMPERATURE_MAX_VALUE;
        return false;
      }
    }
    return true;
  };

  private isEspeceValid = (code: string): boolean => {
    return this.isNotEmptyString(code, "L'espèce");
  };

  private isSexeValid = (sexe: string): boolean => {
    return this.isNotEmptyString(sexe, "Le sexe");
  };

  private isAgeValid = (age: string): boolean => {
    return this.isNotEmptyString(age, "L'âge");
  };

  private isEstimationNombreValid = (estimation: string): boolean => {
    return this.isNotEmptyString(estimation, "L'estimation du nombre");
  };

  private isNombreValid = (nombreStr: string): boolean => {
    if (nombreStr) {
      const nombre = Number(nombreStr);

      if (!Number.isInteger(nombre)) {
        this.message = "Le nombre d'individus doit être un entier";
        return false;
      }

      if (nombre < this.NOMBRE_MIN_VALUE || nombre > this.NOMBRE_MAX_VALUE) {
        this.message =
          "Le nombre d'individus doit être un entier compris entre " +
          this.NOMBRE_MIN_VALUE +
          " et " +
          this.NOMBRE_MAX_VALUE;
        return false;
      }
    }
    return true;
  };

  private isDistanceValid = (distanceStr: string): boolean => {
    if (distanceStr) {
      const distance = Number(distanceStr);

      if (!Number.isInteger(distance)) {
        this.message = "La distance de contact doit être un entier";
        return false;
      }

      if (
        distance < this.DISTANCE_MIN_VALUE ||
        distance > this.DISTANCE_MAX_VALUE
      ) {
        this.message =
          "La distance de contact doit être un entier compris entre " +
          this.DISTANCE_MIN_VALUE +
          " et " +
          this.DISTANCE_MAX_VALUE;
        return false;
      }
    }
    return true;
  };

  private isRegroupementValid = (regroupementStr: string): boolean => {
    if (regroupementStr) {
      const regroupement = Number(regroupementStr);

      if (!Number.isInteger(regroupement)) {
        this.message = "La numéro de regroupement doit être un entier";
        return false;
      }

      if (
        regroupement < this.REGROUPEMENT_MIN_VALUE ||
        regroupement > this.REGROUPEMENT_MAX_VALUE
      ) {
        this.message =
          "Le numéro de regroupement doit être un entier compris entre " +
          this.REGROUPEMENT_MIN_VALUE +
          " et " +
          this.REGROUPEMENT_MAX_VALUE;
        return false;
      }
    }
    return true;
  };

  private isNotEmptyString = (str: string, attributeType: string): boolean => {
    str = str.trim();

    if (!str) {
      this.message = attributeType + " ne peut pas être vide";
      return false;
    }

    return true;
  };

  private getRawDonnee = (attributes: string[]): ImportedDonnee => {
    const comportements: string[] = [];
    for (
      let comportementIndex = this.COMP_1_INDEX;
      comportementIndex <= this.COMP_6_INDEX;
      comportementIndex++
    ) {
      const comportement: string = attributes[comportementIndex].trim();
      if (comportement) {
        comportements.push(comportement);
      }
    }

    const milieux: string[] = [];
    for (
      let milieuIndex = this.MILIEU_1_INDEX;
      milieuIndex <= this.MILIEU_4_INDEX;
      milieuIndex++
    ) {
      const milieu: string = attributes[milieuIndex].trim();
      if (milieu) {
        milieux.push(milieu);
      }
    }

    return {
      observateur: attributes[this.OBSERVATEUR_INDEX].trim(),
      associes: attributes[this.ASSOCIES_INDEX]
        ? attributes[this.ASSOCIES_INDEX].trim().split(this.LIST_SEPARATOR)
        : [],
      date: attributes[this.DATE_INDEX].trim(),
      heure: attributes[this.HEURE_INDEX].trim(),
      duree: attributes[this.DUREE_INDEX].trim(),
      departement: attributes[this.DEPARTEMENT_INDEX].trim(),
      commune: attributes[this.COMMUNE_INDEX].trim(),
      lieudit: attributes[this.LIEUDIT_INDEX].trim(),
      altitude: attributes[this.ALTITUDE_INDEX].trim().replace(",", "."),
      longitude: attributes[this.LONGITUDE_INDEX].trim().replace(",", "."),
      latitude: attributes[this.LATITUDE_INDEX].trim().replace(",", "."),
      temperature: attributes[this.TEMPERATURE_INDEX].trim().replace(",", "."),
      meteos: attributes[this.METEOS_INDEX]
        ? attributes[this.METEOS_INDEX].trim().split(this.LIST_SEPARATOR)
        : [],
      espece: attributes[this.ESPECE_INDEX].trim(),
      age: attributes[this.AGE_INDEX].trim(),
      sexe: attributes[this.SEXE_INDEX].trim(),
      nombre: attributes[this.NOMBRE_INDEX].trim().replace(",", "."),
      estimationNombre: attributes[this.ESTIMATION_NOMBRE_INDEX].trim(),
      distance: attributes[this.DISTANCE_INDEX].trim().replace(",", "."),
      estimationDistance: attributes[this.ESTIMATION_DISTANCE_INDEX].trim(),
      regroupement: attributes[this.REGROUPEMENT_INDEX].trim(),
      comportements,
      milieux,
      commentaire: attributes[this.COMMENTAIRE_INDEX].trim()
    };
  };
}<|MERGE_RESOLUTION|>--- conflicted
+++ resolved
@@ -1,12 +1,14 @@
 import { Age } from "@ou-ca/ouca-model/age.object";
+import { Classe } from "@ou-ca/ouca-model/classe.object";
 import { Commune } from "@ou-ca/ouca-model/commune.model";
 import { Comportement } from "@ou-ca/ouca-model/comportement.object";
-import { areCoordinatesCustomized, CoordinatesSystem, COORDINATES_SYSTEMS_CONFIG } from "@ou-ca/ouca-model/coordinates-system";
+import { areCoordinatesCustomized, CoordinatesSystem, CoordinatesSystemType, COORDINATES_SYSTEMS_CONFIG } from "@ou-ca/ouca-model/coordinates-system";
 import { Coordinates } from "@ou-ca/ouca-model/coordinates.object";
 import { Departement } from "@ou-ca/ouca-model/departement.object";
 import { Donnee } from "@ou-ca/ouca-model/donnee.object";
 import { Espece } from "@ou-ca/ouca-model/espece.model";
 import { EstimationDistance } from "@ou-ca/ouca-model/estimation-distance.object";
+import { EstimationNombre } from "@ou-ca/ouca-model/estimation-nombre.object";
 import { Inventaire } from "@ou-ca/ouca-model/inventaire.object";
 import { Lieudit } from "@ou-ca/ouca-model/lieudit.model";
 import { Meteo } from "@ou-ca/ouca-model/meteo.object";
@@ -15,29 +17,6 @@
 import { Sexe } from "@ou-ca/ouca-model/sexe.object";
 import { format } from "date-fns";
 import * as _ from "lodash";
-<<<<<<< HEAD
-import { Age } from "ouca-common/age.object";
-import { Classe } from "ouca-common/classe.object";
-import { Commune } from "ouca-common/commune.model";
-import { Comportement } from "ouca-common/comportement.object";
-import {
-  areCoordinatesCustomized,
-  CoordinatesSystem,
-  CoordinatesSystemType,
-  COORDINATES_SYSTEMS_CONFIG
-} from "ouca-common/coordinates-system";
-import { Coordinates } from "ouca-common/coordinates.object";
-import { Departement } from "ouca-common/departement.object";
-import { Donnee } from "ouca-common/donnee.object";
-import { Espece } from "ouca-common/espece.model";
-import { EstimationDistance } from "ouca-common/estimation-distance.object";
-import { EstimationNombre } from "ouca-common/estimation-nombre.object";
-import { Inventaire } from "ouca-common/inventaire.object";
-import { Lieudit } from "ouca-common/lieudit.model";
-import { Meteo } from "ouca-common/meteo.object";
-import { Milieu } from "ouca-common/milieu.object";
-import { Observateur } from "ouca-common/observateur.object";
-import { Sexe } from "ouca-common/sexe.object";
 import { ImportedDonnee } from "../../objects/imported-donnee.object";
 import { findAllAges } from "../../sql-api/sql-api-age";
 import { findAllClasses } from "../../sql-api/sql-api-classe";
@@ -45,45 +24,18 @@
 import { findAllComportements } from "../../sql-api/sql-api-comportement";
 import { findCoordinatesSystem } from "../../sql-api/sql-api-configuration";
 import { findAllDepartements } from "../../sql-api/sql-api-departement";
-import {
-  findExistingDonneeId,
-  persistDonnee
-} from "../../sql-api/sql-api-donnee";
+import { findExistingDonneeId, persistDonnee } from "../../sql-api/sql-api-donnee";
 import { findAllEspeces } from "../../sql-api/sql-api-espece";
 import { findAllEstimationsDistance } from "../../sql-api/sql-api-estimation-distance";
 import { findAllEstimationsNombre } from "../../sql-api/sql-api-estimation-nombre";
-import {
-  findExistingInventaireId,
-  persistInventaire
-} from "../../sql-api/sql-api-inventaire";
+import { findExistingInventaireId, persistInventaire } from "../../sql-api/sql-api-inventaire";
 import { findAllLieuxDits } from "../../sql-api/sql-api-lieudit";
 import { findAllMeteos } from "../../sql-api/sql-api-meteo";
 import { findAllMilieux } from "../../sql-api/sql-api-milieu";
 import { findAllObservateurs } from "../../sql-api/sql-api-observateur";
 import { findAllSexes } from "../../sql-api/sql-api-sexe";
 import { DATE_PATTERN } from "../../utils/constants";
-import {
-  getFormattedDate,
-  getFormattedTime,
-  isIdInListIds,
-  isTimeValid
-} from "../../utils/utils";
-=======
-import { ImportedDonnee } from "../../objects/imported-donnee.object";
-import { findEntityByCode, findEntityByLibelle } from "../../sql-api/sql-api-common";
-import { findCommuneByDepartementIdAndCode, findCommuneByDepartementIdAndNom } from "../../sql-api/sql-api-commune";
-import { findCoordinatesSystem } from "../../sql-api/sql-api-configuration";
-import { getDepartementByCode } from "../../sql-api/sql-api-departement";
-import { findExistingDonneeId, persistDonnee } from "../../sql-api/sql-api-donnee";
-import { findEspeceByCode, findEspeceByNomFrancais, findEspeceByNomLatin } from "../../sql-api/sql-api-espece";
-import { findEstimationNombreByLibelle } from "../../sql-api/sql-api-estimation-nombre";
-import { findExistingInventaireId, persistInventaire } from "../../sql-api/sql-api-inventaire";
-import { findLieuDitByCommuneIdAndNom } from "../../sql-api/sql-api-lieudit";
-import { findMeteoByLibelle } from "../../sql-api/sql-api-meteo";
-import { findObservateurByLibelle } from "../../sql-api/sql-api-observateur";
-import { DATE_PATTERN, TABLE_AGE, TABLE_COMPORTEMENT, TABLE_ESTIMATION_DISTANCE, TABLE_MILIEU, TABLE_SEXE } from "../../utils/constants";
 import { getFormattedDate, getFormattedTime, isIdInListIds, isTimeValid } from "../../utils/utils";
->>>>>>> a3f2c43b
 import { ImportService } from "./import-service";
 
 export class ImportDoneeeService extends ImportService {
@@ -266,7 +218,7 @@
     }
 
     // Get the "Commune" or return an error if it does not exist
-    let commune: Commune = this.communes.find((com) => {
+    const commune: Commune = this.communes.find((com) => {
       return (
         com.departementId === departement.id &&
         ("" + com.code === rawDonnee.commune || com.nom === rawDonnee.commune)
@@ -342,7 +294,7 @@
     }
 
     // Get the "Espece" or return an error if it doesn't exist
-    let espece: Espece = this.especes.find((e) => {
+    const espece: Espece = this.especes.find((e) => {
       return (
         e.code === rawDonnee.espece ||
         e.nomFrancais === rawDonnee.espece ||
@@ -432,7 +384,7 @@
     // Get the "Comportements" or return an error if some of them does not exist
     const comportementsIds: number[] = [];
     for (const comportementStr of rawDonnee.comportements) {
-      let comportement = this.comportements.find((c) => {
+      const comportement = this.comportements.find((c) => {
         return c.code === comportementStr || c.libelle === comportementStr;
       });
 
@@ -452,7 +404,7 @@
     // Get the "Milieux" or return an error if some of them does not exist
     const milieuxIds: number[] = [];
     for (const milieuStr of rawDonnee.milieux) {
-      let milieu: Milieu = this.milieux.find((m) => {
+      const milieu: Milieu = this.milieux.find((m) => {
         return m.code === milieuStr || m.libelle === milieuStr;
       });
 
